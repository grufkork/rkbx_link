use rosc::{encoder::encode, OscMessage, OscPacket, OscType};
use rusty_link::{AblLink, SessionState};
use std::{
    env, io::{stdout, Write}, marker::PhantomData, net::UdpSocket, path::Path, sync::mpsc::channel, thread::{sleep, spawn}, time::{Duration, Instant}
};
use toy_arms::external::{read, Process};
use winapi::um::winnt::HANDLE;
use std::process::Command;

mod offsets;
use offsets::{Offset, RekordboxOffsets};

extern "C" {
    fn _getch() -> core::ffi::c_char;
}

fn getch() -> i8 {
    unsafe { _getch() }
}

struct Value<T> {
    address: usize,
    handle: HANDLE,
    _marker: PhantomData<T>,
}

impl<T> Value<T> {
    fn new(h: HANDLE, base: usize, offsets: Offset) -> Value<T> {
        let mut address = base;

        for offset in offsets.offsets {
            address = read::<usize>(h, address + offset)
                .expect("Memory read failed, check your Rekordbox version!");
        }
        address += offsets.final_offset;

        Value::<T> {
            address,
            handle: h,
            _marker: PhantomData::<T>,
        }
    }

    fn read(&self) -> T {
        read::<T>(self.handle, self.address).unwrap()
    }
}

pub struct Rekordbox {
    master_bpm_val: Value<f32>,
    bar1_val: Value<i32>,
    beat1_val: Value<i32>,
    bar2_val: Value<i32>,
    beat2_val: Value<i32>,
    masterdeck_index_val: Value<u8>,

    pub beats1: i32,
    pub beats2: i32,
    pub master_beats: i32,
    pub master_bpm: f32,
    pub masterdeck_index: u8,
}

impl Rekordbox {
    fn new(offsets: RekordboxOffsets) -> Self {
        let rb = Process::from_process_name("rekordbox.exe").expect("Could not find Rekordbox process! ");
        let h = rb.process_handle;

        let base = rb.get_module_base("rekordbox.exe").unwrap();

        let master_bpm_val: Value<f32> = Value::new(h, base, offsets.master_bpm);

        let bar1_val: Value<i32> = Value::new(
            h,
            base,
            Offset::new(vec![offsets.beat_baseoffset, offsets.deck1], offsets.bar),
        );
        let beat1_val: Value<i32> = Value::new(
            h,
            base,
            Offset::new(vec![offsets.beat_baseoffset, offsets.deck1], offsets.beat),
        );
        let bar2_val: Value<i32> = Value::new(
            h,
            base,
            Offset::new(vec![offsets.beat_baseoffset, offsets.deck2], offsets.bar),
        );
        let beat2_val: Value<i32> = Value::new(
            h,
            base,
            Offset::new(vec![offsets.beat_baseoffset, offsets.deck2], offsets.beat),
        );

        let masterdeck_index_val: Value<u8> = Value::new(h, base, offsets.masterdeck_index);

        Self {
            master_bpm_val,
            bar1_val,
            beat1_val,
            bar2_val,
            beat2_val,

            masterdeck_index_val,

            beats1: -1,
            beats2: -1,
            master_bpm: 120.0,
            masterdeck_index: 0,
            master_beats: 0,
        }
    }

    fn update(&mut self) {
        self.master_bpm = self.master_bpm_val.read();
        self.beats1 = self.bar1_val.read() * 4 + self.beat1_val.read();
        self.beats2 = self.bar2_val.read() * 4 + self.beat2_val.read();
        self.masterdeck_index = self.masterdeck_index_val.read();

        self.master_beats = if self.masterdeck_index == 0 {
            self.beats1
        } else {
            self.beats2
        };
    }
}

pub struct BeatKeeper {
    rb: Option<Rekordbox>,
    beat_index: i32,
    last_beat_index: i32,
    pub beat_fraction: f32,
<<<<<<< HEAD
    pub masterindex: u8,
=======
    pub last_masterdeck_index: u8,
>>>>>>> 6b718cf5
    pub offset_micros: f32,
    pub last_bpm: f32,
    pub new_beat: bool,
}

impl BeatKeeper {
    pub fn new(offsets: RekordboxOffsets) -> Self {
        BeatKeeper {
            rb: Some(Rekordbox::new(offsets)),
            beat_index: 0,
            last_beat_index: 0,
            beat_fraction: 1.,
<<<<<<< HEAD
            masterindex: 0,
=======
            last_masterdeck_index: 0,
>>>>>>> 6b718cf5
            offset_micros: 0.,
            last_bpm: 0.,
            new_beat: false,
        }
    }

    pub fn dummy() -> Self {
        BeatKeeper {
            rb: None,
            beat_index: 0,
            last_beat_index: 0,
            beat_fraction: 1.,
<<<<<<< HEAD
            masterindex: 0,
=======
            last_masterdeck_index: 0,
>>>>>>> 6b718cf5
            offset_micros: 0.,
            last_bpm: 0.,
            new_beat: false,
        }
    }

    pub fn update(&mut self, delta: Duration) {
        if let Some(rb) = &mut self.rb {
            let beats_per_micro = rb.master_bpm / 60. / 1000000.;

            rb.update(); // Fetch values from rkbx memory

<<<<<<< HEAD
            self.last_beat_index = self.beat_index;

            if rb.masterdeck_index != self.masterindex {
                self.masterindex = rb.masterdeck_index;
                self.beat_index = rb.master_beats;
=======
            if rb.masterdeck_index != self.last_masterdeck_index {
                self.last_masterdeck_index = rb.masterdeck_index;
                self.last_beat = rb.master_beats;
>>>>>>> 6b718cf5
            }

            if (rb.master_beats - self.beat_index).abs() > 0 {
                self.beat_index = rb.master_beats;
                self.beat_fraction = 0.;
                self.new_beat = true;
            }
            self.beat_fraction =
                (self.beat_fraction + delta.as_micros() as f32 * beats_per_micro) % 1.;
        } else {
            self.beat_fraction = (self.beat_fraction + delta.as_secs_f32() * 130. / 60.) % 1.;
        }
    }
    pub fn get_beat_faction(&mut self) -> f32 {
        (self.beat_fraction
            + if let Some(rb) = &self.rb {
            let beats_per_micro = rb.master_bpm / 60. / 1000000.;
            self.offset_micros * beats_per_micro
        } else {
            0.
        }
            + 1.)
            % 1.
    }

    pub fn get_bpm_changed(&mut self) -> Option<f32> {
        if let Some(rb) = &self.rb {
            if rb.master_bpm != self.last_bpm {
                self.last_bpm = rb.master_bpm;
                return Some(rb.master_bpm);
            }
        }
        None
    }

    pub fn get_new_beat(&mut self) -> bool {
        if self.new_beat {
            self.new_beat = false;
            return true;
        }
        false
    }

    pub fn change_beat_offset(&mut self, offset: f32) {
        self.offset_micros += offset;
    }
}

const CHARS: [&str; 4] = ["|", "/", "-", "\\"];

fn main() {
    if !Path::new("./offsets").exists() {
        println!("Offsets not found, downloading from repo...");
        download_offsets();
    }


    let (tx, rx) = channel::<i8>();
    spawn(move || loop {
        tx.send(getch()).unwrap();
    });

    let args: Vec<String> = env::args().collect();

    let mut source_address = "0.0.0.0:0".to_string();
    let mut target_address = "127.0.0.1:6669".to_string();
<<<<<<< HEAD
    let mut version = RekordboxOffsets::default_version().to_string();
    let mut max_value: f32 = 1.0;
=======
>>>>>>> 6b718cf5

    let mut osc_enabled = false;

    let version_offsets = RekordboxOffsets::from_file("offsets");
    let mut versions: Vec<String> = version_offsets.keys().map(|x| x.to_string()).collect();
    versions.sort();
    versions.reverse();
    let mut target_version = versions[0].clone();

    let mut args_iter = args.iter();
    args_iter.next();
    while let Some(arg) = args_iter.next() {
        let mut chars = arg.chars();
        if let Some(char) = chars.next() {
            if char == '-' {
                if let Some(flag) = chars.next() {
                    match flag.to_string().as_str() {
                        "u" => {
                            println!("Updating offsets...");
                            download_offsets();
                            return;
                        }
                        "o" => {
                            osc_enabled = true;
                        }
                        "s" => {
                            source_address = args_iter.next().unwrap().to_string();
                        }
                        "t" => {
                            target_address = args_iter.next().unwrap().to_string();
                        }
                        "v" => {
                            target_version = args_iter.next().unwrap().to_string();
                        }
                        "m" => {
                            max_value = args_iter.next().unwrap().to_string().parse::<f32>().unwrap();
                        }
                        "h" => {
                            println!(
                                " - Rekordbox OSC v0.3.0 -
A tool for sending Rekordbox timing data to visualizers using OSC

Flags:

 -h  Print this help
 -u  Fetch latest offset list from GitHub and exit
 -v  Rekordbox version to target, eg. 6.7.3

-- OSC --
 -o  Enable OSC
 -s  Source address, eg. 127.0.0.1:1337
 -t  Target address, eg. 192.168.1.56:6667
<<<<<<< HEAD
 -v  Rekordbox version to target, eg. 6.7.3
 -m  Maximum value to be transmitted over OSC, eg. 255.0
 -h  Print this help
=======
>>>>>>> 6b718cf5

Use i/k to change the beat offset by +/- 1ms

Current default version: {}
Available versions:",
                                versions[0]
                            );
                            println!("{}", versions.join(", "));

                            /*for v in  {
                                print!("{v}, ");
                            }*/
                            println!();
                            return;
                        }

                        c => {
                            println!("Unknown flag -{c}");
                        }
                    }
                }
            }
        }
    }

    let offsets = if let Some(offsets) = version_offsets.get(target_version.as_str()) {
        offsets
    } else {
        println!("Unsupported version! {target_version}");
        return;
    };
<<<<<<< HEAD
    println!("Targeting Rekordbox version {version}");

    println!("Connecting from: {}", source_address);
    println!("Connecting to:   {}", target_address);
    println!("Maximum value:   {}", max_value);
=======
    println!("Targeting Rekordbox version {target_version}");

    let socket = if osc_enabled {
        println!("Connecting from: {}", source_address);
        println!("Connecting to:   {}", target_address);
        let socket = match UdpSocket::bind(&source_address) {
            Ok(socket) => socket,
            Err(e) => {
                println!("Failed to bind to address {source_address}. Error:\n{}", e);
                return;
            }
        };
        match socket.connect(&target_address) {
            Ok(_) => (),
            Err(e) => {
                println!(
                    "Failed to open socket to address {target_address}. Error:\n{}",
                    e
                );
                return;
            }
        };
        Some(socket)
    } else {
        None
    };
>>>>>>> 6b718cf5

    println!();
    println!(
        "Press i/k to change offset in milliseconds. c to quit. -h flag for help and version info."
    );
    println!();

    let mut keeper = BeatKeeper::new(offsets.clone());
    let link = AblLink::new(120.);
    link.enable(false);

    let mut state = SessionState::new();
    link.capture_app_session_state(&mut state);
    link.enable(true);

    // Due to Windows timers having a default resolution 0f 15.6ms, we need to use a "too high"
    // value to acheive ~60Hz
    let period = Duration::from_micros(1000000 / 120);

    let mut last_instant = Instant::now();

    let mut count = 0;
    let mut step = 0;

    let mut stdout = stdout();

    println!("Entering loop");
    loop {
        let delta = Instant::now() - last_instant; // Is this timer accurate enough?
        last_instant = Instant::now();

        keeper.update(delta); // Get values, advance time

        let bfrac = keeper.get_beat_faction();

<<<<<<< HEAD
        let msg = OscPacket::Message(OscMessage {
            addr: "/beat".to_string(),
            args: vec![OscType::Float(bfrac * max_value)],
        });
        let packet = encode(&msg).unwrap();
        socket.send(&packet[..]).unwrap();

        if let Some(bpm) = keeper.get_bpm_changed() {
=======
        if let Some(socket) = &socket {
>>>>>>> 6b718cf5
            let msg = OscPacket::Message(OscMessage {
                addr: "/beat".to_string(),
                args: vec![OscType::Float(bfrac)],
            });
            let packet = encode(&msg).unwrap();
            socket.send(&packet[..]).unwrap();
        }

<<<<<<< HEAD
        let beat_change = keeper.last_beat_index != keeper.beat_index;

        let msg = OscPacket::Message(OscMessage {
            addr: "/beat_change".to_string(),
            args: vec![OscType::Float(if beat_change {1.0} else {0.0})],
        });
        let packet = encode(&msg).unwrap();
        socket.send(&packet[..]).unwrap();

        let msg = OscPacket::Message(OscMessage {
            addr: "/bar".to_string(),
            args: vec![OscType::Float((((keeper.beat_index as f32) - 1.0) % 4.0) / 3.0)],
        });
        let packet = encode(&msg).unwrap();
        socket.send(&packet[..]).unwrap();

        if beat_change {
            for i in 0..4 {
                let value: f32 = if ((keeper.beat_index - 1) % 4) == i {
                    max_value
                } else {
                    0.0
                };

                let msg = OscPacket::Message(OscMessage {
                    addr: format!("{}{}", "/beat", i),
                    args: vec![OscType::Float(value)],
=======
        if let Some(bpm) = keeper.get_bpm_changed() {
            state.set_tempo(bpm.into(), link.clock_micros());
            link.commit_app_session_state(&state);

            if let Some(socket) = &socket {
                let msg = OscPacket::Message(OscMessage {
                    addr: "/bpm".to_string(),
                    args: vec![OscType::Float(bpm)],
>>>>>>> 6b718cf5
                });
                let packet = encode(&msg).unwrap();
                socket.send(&packet[..]).unwrap();
            }
        }

<<<<<<< HEAD
=======
        if keeper.get_new_beat() {
            let current_link_beat_approx = state.beat_at_time(link.clock_micros(), 4.).round();
            let target_beat = ((keeper.last_beat as f64)%4. - current_link_beat_approx%4. + 4.) % 4. + current_link_beat_approx - 1.; // Ensure the 1 is on the 1

            state.request_beat_at_time(
                target_beat,
                link.clock_micros(),
                4.,
                );
            link.commit_app_session_state(&state);
        }
>>>>>>> 6b718cf5

        while let Ok(key) = rx.try_recv() {
            match key {
                99 => {
                    //"c"
                    return;
                }
                105 => {
                    keeper.change_beat_offset(1000.);
                }
                107 => {
                    keeper.change_beat_offset(-1000.);
                }
                _ => (),
            }
        }

        if count % 20 == 0 {
            step = (step + 1) % 4;

            let frac = (keeper.beat_index - 1) % 4;

            print!(
                "\rRunning {} [{}] Deck {}     OSC Offset: {}ms     Frq: {: >3}Hz    Peers:{}    ",
                CHARS[step],
                (0..4)
<<<<<<< HEAD
                    .map(|i| {
                        if i <= frac {
                            "."
                        } else {
                            " "
                        }
                    })
                    .collect::<String>(),
                keeper.masterindex,
=======
                .map(|i| {
                    if i == frac {
                        "."
                    } else {
                        " "
                    }
                })
                .collect::<String>(),
                keeper.last_masterdeck_index,
>>>>>>> 6b718cf5
                keeper.offset_micros / 1000.,
                1000000 / (delta.as_micros().max(1)),
                link.num_peers()
                );

            stdout.flush().unwrap();
        }
        count = (count + 1) % 120;

        sleep(period);
    }
}

fn download_offsets(){
    match Command::new("curl").args(["-o", "offsets", "https://raw.githubusercontent.com/grufkork/rkbx_osc/master/offsets"]).output() {
        Ok(output) => {
            println!("{}", String::from_utf8(output.stdout).unwrap());
            println!("{}", String::from_utf8(output.stderr).unwrap());
        }
        Err(error) => println!("{}", error),
    }
    println!("Done!");
}<|MERGE_RESOLUTION|>--- conflicted
+++ resolved
@@ -129,11 +129,7 @@
     beat_index: i32,
     last_beat_index: i32,
     pub beat_fraction: f32,
-<<<<<<< HEAD
-    pub masterindex: u8,
-=======
     pub last_masterdeck_index: u8,
->>>>>>> 6b718cf5
     pub offset_micros: f32,
     pub last_bpm: f32,
     pub new_beat: bool,
@@ -146,11 +142,7 @@
             beat_index: 0,
             last_beat_index: 0,
             beat_fraction: 1.,
-<<<<<<< HEAD
-            masterindex: 0,
-=======
             last_masterdeck_index: 0,
->>>>>>> 6b718cf5
             offset_micros: 0.,
             last_bpm: 0.,
             new_beat: false,
@@ -163,11 +155,7 @@
             beat_index: 0,
             last_beat_index: 0,
             beat_fraction: 1.,
-<<<<<<< HEAD
-            masterindex: 0,
-=======
             last_masterdeck_index: 0,
->>>>>>> 6b718cf5
             offset_micros: 0.,
             last_bpm: 0.,
             new_beat: false,
@@ -180,17 +168,11 @@
 
             rb.update(); // Fetch values from rkbx memory
 
-<<<<<<< HEAD
             self.last_beat_index = self.beat_index;
 
-            if rb.masterdeck_index != self.masterindex {
-                self.masterindex = rb.masterdeck_index;
-                self.beat_index = rb.master_beats;
-=======
             if rb.masterdeck_index != self.last_masterdeck_index {
                 self.last_masterdeck_index = rb.masterdeck_index;
                 self.last_beat = rb.master_beats;
->>>>>>> 6b718cf5
             }
 
             if (rb.master_beats - self.beat_index).abs() > 0 {
@@ -257,11 +239,6 @@
 
     let mut source_address = "0.0.0.0:0".to_string();
     let mut target_address = "127.0.0.1:6669".to_string();
-<<<<<<< HEAD
-    let mut version = RekordboxOffsets::default_version().to_string();
-    let mut max_value: f32 = 1.0;
-=======
->>>>>>> 6b718cf5
 
     let mut osc_enabled = false;
 
@@ -314,12 +291,6 @@
  -o  Enable OSC
  -s  Source address, eg. 127.0.0.1:1337
  -t  Target address, eg. 192.168.1.56:6667
-<<<<<<< HEAD
- -v  Rekordbox version to target, eg. 6.7.3
- -m  Maximum value to be transmitted over OSC, eg. 255.0
- -h  Print this help
-=======
->>>>>>> 6b718cf5
 
 Use i/k to change the beat offset by +/- 1ms
 
@@ -351,13 +322,7 @@
         println!("Unsupported version! {target_version}");
         return;
     };
-<<<<<<< HEAD
-    println!("Targeting Rekordbox version {version}");
-
-    println!("Connecting from: {}", source_address);
-    println!("Connecting to:   {}", target_address);
-    println!("Maximum value:   {}", max_value);
-=======
+
     println!("Targeting Rekordbox version {target_version}");
 
     let socket = if osc_enabled {
@@ -384,7 +349,6 @@
     } else {
         None
     };
->>>>>>> 6b718cf5
 
     println!();
     println!(
@@ -420,18 +384,7 @@
 
         let bfrac = keeper.get_beat_faction();
 
-<<<<<<< HEAD
-        let msg = OscPacket::Message(OscMessage {
-            addr: "/beat".to_string(),
-            args: vec![OscType::Float(bfrac * max_value)],
-        });
-        let packet = encode(&msg).unwrap();
-        socket.send(&packet[..]).unwrap();
-
-        if let Some(bpm) = keeper.get_bpm_changed() {
-=======
         if let Some(socket) = &socket {
->>>>>>> 6b718cf5
             let msg = OscPacket::Message(OscMessage {
                 addr: "/beat".to_string(),
                 args: vec![OscType::Float(bfrac)],
@@ -440,35 +393,6 @@
             socket.send(&packet[..]).unwrap();
         }
 
-<<<<<<< HEAD
-        let beat_change = keeper.last_beat_index != keeper.beat_index;
-
-        let msg = OscPacket::Message(OscMessage {
-            addr: "/beat_change".to_string(),
-            args: vec![OscType::Float(if beat_change {1.0} else {0.0})],
-        });
-        let packet = encode(&msg).unwrap();
-        socket.send(&packet[..]).unwrap();
-
-        let msg = OscPacket::Message(OscMessage {
-            addr: "/bar".to_string(),
-            args: vec![OscType::Float((((keeper.beat_index as f32) - 1.0) % 4.0) / 3.0)],
-        });
-        let packet = encode(&msg).unwrap();
-        socket.send(&packet[..]).unwrap();
-
-        if beat_change {
-            for i in 0..4 {
-                let value: f32 = if ((keeper.beat_index - 1) % 4) == i {
-                    max_value
-                } else {
-                    0.0
-                };
-
-                let msg = OscPacket::Message(OscMessage {
-                    addr: format!("{}{}", "/beat", i),
-                    args: vec![OscType::Float(value)],
-=======
         if let Some(bpm) = keeper.get_bpm_changed() {
             state.set_tempo(bpm.into(), link.clock_micros());
             link.commit_app_session_state(&state);
@@ -477,15 +401,12 @@
                 let msg = OscPacket::Message(OscMessage {
                     addr: "/bpm".to_string(),
                     args: vec![OscType::Float(bpm)],
->>>>>>> 6b718cf5
                 });
                 let packet = encode(&msg).unwrap();
                 socket.send(&packet[..]).unwrap();
             }
         }
 
-<<<<<<< HEAD
-=======
         if keeper.get_new_beat() {
             let current_link_beat_approx = state.beat_at_time(link.clock_micros(), 4.).round();
             let target_beat = ((keeper.last_beat as f64)%4. - current_link_beat_approx%4. + 4.) % 4. + current_link_beat_approx - 1.; // Ensure the 1 is on the 1
@@ -497,7 +418,6 @@
                 );
             link.commit_app_session_state(&state);
         }
->>>>>>> 6b718cf5
 
         while let Ok(key) = rx.try_recv() {
             match key {
@@ -524,17 +444,6 @@
                 "\rRunning {} [{}] Deck {}     OSC Offset: {}ms     Frq: {: >3}Hz    Peers:{}    ",
                 CHARS[step],
                 (0..4)
-<<<<<<< HEAD
-                    .map(|i| {
-                        if i <= frac {
-                            "."
-                        } else {
-                            " "
-                        }
-                    })
-                    .collect::<String>(),
-                keeper.masterindex,
-=======
                 .map(|i| {
                     if i == frac {
                         "."
@@ -544,7 +453,6 @@
                 })
                 .collect::<String>(),
                 keeper.last_masterdeck_index,
->>>>>>> 6b718cf5
                 keeper.offset_micros / 1000.,
                 1000000 / (delta.as_micros().max(1)),
                 link.num_peers()

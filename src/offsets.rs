--- conflicted
+++ resolved
@@ -18,10 +18,14 @@
             masterdeck_index: Offset::new(rows.next().unwrap().split(" ").map(|x|hexparse(x)).collect::<Vec<usize>>(), hexparse(rows.next().unwrap())),
         }
 
-<<<<<<< HEAD
     }
-=======
-        map.insert(
+
+    pub fn get_available_versions() -> HashMap<&'static str, RekordboxOffsets> {
+        let mut map = HashMap::new();
+
+        
+            
+        /*map.insert(
             "6.8.3",
             RekordboxOffsets {
                 beat_baseoffset: 0x0443F650,
@@ -46,14 +50,21 @@
                 masterdeck_index: Offset::new(vec![0x04399C88, 0x20, 0x278], 0xe18),
             },
         );
->>>>>>> ef1156a8
 
-    pub fn get_available_versions() -> HashMap<&'static str, RekordboxOffsets> {
-        let mut map = HashMap::new();
+        map.insert(
+            "6.7.7",
+            RekordboxOffsets {
+                beat_baseoffset: 0x043BB250,
+                deck1: 0x120,
+                deck2: 0x128,
+                bar: 0x1e18,
+                beat: 0x1e1c,
+                master_bpm: Offset::new(vec![0x043BBE60, 0x28, 0x208, 0x1d8], 0x140),
+                masterdeck_index: Offset::new(vec![0x043BB250, 0x18, 0x720], 0x1058),
+            },
+        );
 
-        
-            
-        /*map.insert(
+        map.insert(
             "6.7.4",
             RekordboxOffsets {
                 beat_baseoffset: 0x04392560,
